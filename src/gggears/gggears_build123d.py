--- conflicted
+++ resolved
@@ -104,13 +104,8 @@
             self.gear.z_vals = z_vals_save
             # parameters of ref_solid depend on accurate (original) z_vals
             ref_solid = self.gen_ref_solid()
-<<<<<<< HEAD
-            if bd.__version__ > "0.8.0":
-                # cut ref solid by side_surfaces
-=======
             # cut ref solid by side_surfaces
             if bd.__version__ > "0.8.0":
->>>>>>> 16da671f
                 split_result = ref_solid.split(
                     tool=bd.Shell(side_surfaces), keep=bd.Keep.ALL
                 ).solids()
@@ -118,10 +113,7 @@
                 split_result = ref_solid.split(
                     tool=bd.Shell(side_surfaces), keep=bd.Keep.BOTH
                 ).solids()
-<<<<<<< HEAD
-=======
-
->>>>>>> 16da671f
+
             if len(split_result) < 2:
                 raise RuntimeError(
                     "Split operation of blank solid via gear surfaces failed."
@@ -171,6 +163,10 @@
 
         if self.gear.tooth_param.inside_teeth:
             r_o_face = r_o_cone.faces().sort_by(bd.Axis.Z)[1]
+            if bd.__version__ > "0.8.0":
+                split_result = ref_solid.split(r_o_face, keep=bd.Keep.ALL).solids()
+            else:
+                split_result = ref_solid.split(r_o_face, keep=bd.Keep.BOTH).solids()
             if bd.__version__ > "0.8.0":
                 split_result = ref_solid.split(r_o_face, keep=bd.Keep.ALL).solids()
             else:
